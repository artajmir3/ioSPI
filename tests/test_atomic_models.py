--- conflicted
+++ resolved
@@ -7,16 +7,11 @@
 import pytest
 
 from ..ioSPI.atomic_models import (
-<<<<<<< HEAD
     extract_atomic_parameter,
     extract_gemmi_atoms,
     read_atomic_model,
     write_atomic_model,
-=======
-    read_atomic_model,
-    write_atomic_model,
     write_cartesian_coordinates,
->>>>>>> e9b12ff9
 )
 
 DATA = "tests/data"
